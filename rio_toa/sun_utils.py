--- conflicted
+++ resolved
@@ -70,26 +70,17 @@
         the declination on day d
 
     """
-<<<<<<< HEAD
-    # is the mean latitude positive or negative?
-    # 1 if True, -1 if False
-
-    # is_north_multiplier = (((np.mean(lat) > 0) + 1) * 2 - 3)
-
     # return - np.arcsin(0.39799 * np.cos(
     #             np.deg2rad(0.98565) *
     #             (d + 10) +
     #             np.deg2rad(1.914) *
     #             np.sin(np.deg2rad(0.98565) * (d - 2))))
-    return np.deg2rad(23.45)*np.sin(np.deg2rad(360)/365.0*(284+d))
-=======
-
+    # return np.deg2rad(23.45)*np.sin(np.deg2rad(360)/365.0*(284+d))
     return np.arcsin(
         np.sin(np.deg2rad(23.45)) *
               np.sin(np.deg2rad(360. / 365.) *
               (d - 81))
     )
->>>>>>> 978e08fe
 
 
 def solar_angle(day, utc_hour, longitude):
@@ -148,21 +139,7 @@
     --------
     the solar elevation angle in degrees
     """
-<<<<<<< HEAD
-    hour_angle = solar_angle(utc_hour, longitude)
-
-    return np.rad2deg(
-            np.arcsin(
-                (np.sin(np.deg2rad(latitude)) *
-                np.sin(declination)) +
-                (np.cos(np.deg2rad(latitude)) *
-                np.cos(declination) *
-                np.cos(np.deg2rad(hour_angle)))
-                )
-            )
-=======
     hour_angle = np.deg2rad(solar_angle(day, utc_hour, longitude))
->>>>>>> 978e08fe
 
     latitude = np.deg2rad(latitude)
 
