--- conflicted
+++ resolved
@@ -46,17 +46,6 @@
 
 def _load_mtl(src_mtl):
     with open(src_mtl) as src:
-<<<<<<< HEAD
-        return json.loads(src.read())
-
-
-def _get_bounds_from_metadata(product_metadata):
-    corners = ['LL', 'LR', 'UR', 'UL']
-    lats = [product_metadata["CORNER_{}_LAT_PRODUCT".format(i)] for i in corners]
-    lngs = [product_metadata["CORNER_{}_LON_PRODUCT".format(i)] for i in corners]
-
-    return [min(lngs), min(lats), max(lngs), max(lats)]
-=======
         if src_mtl.split('.')[-1] == 'json':
             return json.loads(src.read())
         else:
@@ -113,5 +102,4 @@
     if len(kd) == 0:
         return False, False
     else:
-        return _cast_to_best_type(kd)
->>>>>>> d349bdcb
+        return _cast_to_best_type(kd)