import json
import re
import numpy as np


def _parse_bands_from_filename(filenames, template):
    tomatch = re.compile(template.replace('{b}', '([0-9]+?)'))
    bands = []
    for f in filenames:
        if not tomatch.match(f):
            raise ValueError('%s is not a valid template for %s'
                             % (template, ', '.join(filenames)))
        bands.append(int(tomatch.findall(f)[0]))

    return bands


def _load_mtl_key(mtl, keys, band=None):
    """
    Loads requested metadata from a Landsat MTL dict

    Parameters
    -----------
    mtl: dict
        parsed Landsat 8 MTL metadata
    keys: iterable
        a list containing arbitrary keys to load from the MTL
    band: int
        band number to join to last key value
        (ignored if not int)

    Returns
    --------
    output: any value
        the value corresponding to the provided key in the MTL
    """
    keys = list(keys)

    if isinstance(band, int):
        keys[-1] = '%s%s' % (keys[-1], band)

    # for each key, the mtl is windowed down by each key hash
    for k in keys:
        mtl = mtl[k]

    return mtl


def _load_mtl(src_mtl):
    with open(src_mtl) as src:
        if src_mtl.split('.')[-1] == 'json':
            return json.loads(src.read())
        else:
            return _parse_mtl_txt(src.read())


def _parse_mtl_txt(mtltxt):
    group = re.findall('.*\n', mtltxt)

    is_group = re.compile(r'GROUP\s\=\s.*')
    is_end = re.compile(r'END_GROUP\s\=\s.*')
    get_group = re.compile('\=\s([A-Z0-9\_]+)')

    output = [{
            'key': 'all',
            'data': {}
        }]

    for g in map(str.lstrip, group):
        if is_group.match(g):
            output.append({
                    'key': get_group.findall(g)[0],
                    'data': {}
                })

        elif is_end.match(g):
            endk = output.pop()
            k = u'{}'.format(endk['key'])
            output[-1]['data'][k] = endk['data']

        else:
            k, d = _parse_data(g)
            if k:
                k = u'{}'.format(k)
                output[-1]['data'][k] = d

    return output[0]['data']


def _cast_to_best_type(kd):
    key, data = kd[0]
    try:
        return key, int(data)
    except ValueError as err:
        try:
            return key, float(data)
        except ValueError as err:
            return key, u'{}'.format(data.strip('"'))


def _parse_data(line):
    kd = re.findall(r'(.*)\s\=\s(.*)', line)

    if len(kd) == 0:
        return False, False
    else:
        return _cast_to_best_type(kd)


def _get_bounds_from_metadata(product_metadata):
    corners = ['LL', 'LR', 'UR', 'UL']
    lats = [product_metadata["CORNER_{}_LAT_PRODUCT".format(i)]
            for i in corners]
    lngs = [product_metadata["CORNER_{}_LON_PRODUCT".format(i)]
            for i in corners]

    return [min(lngs), min(lats), max(lngs), max(lats)]


def rescale(arr, rescale_factor, dtype):
    """Convert an array from 0..1 to dtype, scaling up linearly
    """

<<<<<<< HEAD
    if dtype not in [np.uint8, np.uint16]:
        raise ValueError('Rescaling converts to uint{8,16} only')

    arr *= rescale_factor * np.iinfo(dtype).max
    return np.clip(arr, 1, np.iinfo(dtype).max).astype(dtype)
=======
    else:
        arr *= rescale_factor * np.iinfo(np.uint16).max
        return np.clip(arr, 1, np.iinfo(np.uint16).max).astype(dtype)


def temp_rescale(arr, temp_scale):
    if temp_scale == 'K':
        return arr

    elif temp_scale == 'F':
        return arr * (9 / 5.0) - 459.67

    elif temp_scale == 'C':
        return arr - 273.15

    else:
        raise ValueError('%s is not a valid temperature scale'
                         % (temp_scale))
>>>>>>> 1d878946
<|MERGE_RESOLUTION|>--- conflicted
+++ resolved
@@ -121,16 +121,11 @@
     """Convert an array from 0..1 to dtype, scaling up linearly
     """
 
-<<<<<<< HEAD
     if dtype not in [np.uint8, np.uint16]:
         raise ValueError('Rescaling converts to uint{8,16} only')
 
     arr *= rescale_factor * np.iinfo(dtype).max
     return np.clip(arr, 1, np.iinfo(dtype).max).astype(dtype)
-=======
-    else:
-        arr *= rescale_factor * np.iinfo(np.uint16).max
-        return np.clip(arr, 1, np.iinfo(np.uint16).max).astype(dtype)
 
 
 def temp_rescale(arr, temp_scale):
@@ -145,5 +140,4 @@
 
     else:
         raise ValueError('%s is not a valid temperature scale'
-                         % (temp_scale))
->>>>>>> 1d878946
+                         % (temp_scale))